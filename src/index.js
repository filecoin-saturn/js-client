--- conflicted
+++ resolved
@@ -17,10 +17,7 @@
    * @param {string} [opts.cdnURL=saturn.ms]
    * @param {number} [opts.connectTimeout=5000]
    * @param {number} [opts.downloadTimeout=0]
-<<<<<<< HEAD
    * @param {string} [opts.orchURL]
-=======
->>>>>>> 21fab079
    * @param {import('./utils/storage.js').Storage} [opts.storage]
    */
   constructor (opts = {}) {
@@ -28,11 +25,7 @@
       clientId: randomUUID(),
       cdnURL: 'saturn.ms',
       logURL: 'https://twb3qukm2i654i3tnvx36char40aymqq.lambda-url.us-west-2.on.aws/',
-<<<<<<< HEAD
       orchURL: 'https://orchestrator.strn.pl/nodes?maxNodes=100',
-=======
-      authURL: 'https://fz3dyeyxmebszwhuiky7vggmsu0rlkoy.lambda-url.us-west-2.on.aws/',
->>>>>>> 21fab079
       connectTimeout: 5_000,
       downloadTimeout: 0
     }, opts)
@@ -42,13 +35,9 @@
     }
 
     this.logs = []
-<<<<<<< HEAD
-    this.storage = this.opts.storage
     this.nodes = []
     this.nodesListKey = 'saturn-nodes'
-=======
     this.storage = this.opts.storage || memoryStorage()
->>>>>>> 21fab079
     this.reportingLogs = process?.env?.NODE_ENV !== 'development'
     this.hasPerformanceAPI = typeof window !== 'undefined' && window?.performance
     this.isBrowser = typeof window !== 'undefined'

// @ts-check

import { CID } from 'multiformats'

import { extractVerifiedContent } from './utils/car.js'
import { asAsyncIterable, asyncIteratorToBuffer } from './utils/itr.js'
import { randomUUID } from './utils/uuid.js'
import { memoryStorage } from './storage/index.js'
import { getJWT } from './utils/jwt.js'
import { parseUrl, addHttpPrefix } from './utils/url.js'
import { isBrowserContext } from './utils/runtime.js'
import { isErrorUnavoidable } from './utils/errors.js'

const MAX_NODE_WEIGHT = 100
/**
 * @typedef {import('./types.js').Node} Node
 * @typedef {import('./types.js').FetchOptions} FetchOptions
 */

export class Saturn {
  static nodesListKey = 'saturn-nodes'
  static defaultRaceCount = 3
  /**
   *
   * @param {object} [config={}]
   * @param {string} [config.clientKey]
   * @param {string} [config.clientId=randomUUID()]
   * @param {string} [config.cdnURL=saturn.ms]
   * @param {number} [config.connectTimeout=5000]
   * @param {number} [config.downloadTimeout=0]
   * @param {string} [config.orchURL]
   * @param {string} [config.customerFallbackURL]
   * @param {number} [config.fallbackLimit]
   * @param {boolean} [config.experimental]
   * @param {import('./storage/index.js').Storage} [config.storage]
   */
  constructor (config = {}) {
    this.config = Object.assign({}, {
      clientId: randomUUID(),
      cdnURL: 'l1s.saturn.ms',
      logURL: 'https://twb3qukm2i654i3tnvx36char40aymqq.lambda-url.us-west-2.on.aws/',
      orchURL: 'https://orchestrator.strn.pl/nodes?maxNodes=100',
      authURL: 'https://su4hesnyinnwvtk3h2rkauh5ja0qrisq.lambda-url.us-west-2.on.aws/',
      fallbackLimit: 5,
      connectTimeout: 5_000,
      downloadTimeout: 0
    }, config)

    if (!this.config.clientKey) {
      throw new Error('clientKey is required')
    }

    this.logs = []
    this.nodes = []
    this.reportingLogs = process?.env?.NODE_ENV !== 'development'
    this.hasPerformanceAPI = isBrowserContext && self?.performance
    if (this.reportingLogs && this.hasPerformanceAPI) {
      this._monitorPerformanceBuffer()
    }
    this.storage = this.config.storage || memoryStorage()
    this.loadNodesPromise = this.config.experimental ? this._loadNodes(this.config) : null
  }

  /**
   *
   * @param {string} cidPath
   * @param {FetchOptions} [opts={}]
   * @returns {Promise<object>}
   */
  async fetchCIDWithRace (cidPath, opts = {}) {
    const options = Object.assign({}, this.config, { format: 'car' }, opts)
    if (!opts.originFallback) {
      const [cid] = (cidPath ?? '').split('/')
      CID.parse(cid)
      const jwt = await getJWT(options, this.storage)
      options.jwt = jwt
    }

    if (!isBrowserContext) {
      options.headers = {
        ...(options.headers || {}),
        Authorization: 'Bearer ' + options.jwt
      }
    }

    let nodes = options.nodes
    if (!nodes || nodes.length === 0) {
      const replacementNode = { url: options.cdnURL }
      nodes = [replacementNode]
    }
    const controllers = []

    const createFetchPromise = async (node) => {
      const fetchOptions = { ...options, url: node.url }
      const url = this.createRequestURL(cidPath, fetchOptions)
      const controller = new AbortController()
      controllers.push(controller)
      const connectTimeout = setTimeout(() => {
        controller.abort()
      }, options.connectTimeout)

      try {
        res = await fetch(parseUrl(url), { signal: controller.signal, ...options })
        clearTimeout(connectTimeout)
        return { res, url, node, controller }
      } catch (err) {
        err.node = node
        throw err
      }
    }

    const abortRemainingFetches = async (successController, controllers) => {
      return controllers.forEach((controller) => {
        if (successController !== controller) {
          controller.abort('Request race unsuccessful')
        }
      })
    }

    const fetchPromises = Promise.any(nodes.map((node) => createFetchPromise(node)))

    let log = {
      startTime: new Date()
    }

    let res, url, controller, node
    try {
      ({ res, url, controller, node } = await fetchPromises)

      abortRemainingFetches(controller, controllers)
      log.nodeId = node.id
      log = Object.assign(log, this._generateLog(res, log), { url })
      if (!res.ok) {
        const error = new Error(
          `Non OK response received: ${res.status} ${res.statusText}`
        )
        error.res = res
        throw error
      }
    } catch (err) {
      if (!res) {
        log.error = err.message
      }
      if (err.node) log.nodeId = err.node.id

      // Report now if error, otherwise report after download is done.
      this._finalizeLog(log)

      throw err
    }

    return { res, controller, log }
  }

  /**
   *
   * @param {string} cidPath
   * @param {FetchOptions} [opts={}]
   * @returns {Promise<object>}
   */
  async fetchCID (cidPath, opts = {}) {
    const options = Object.assign({}, this.config, { format: 'car' }, opts)
    if (!opts.originFallback) {
      const [cid] = (cidPath ?? '').split('/')
      CID.parse(cid)
      const jwt = await getJWT(this.config, this.storage)
      options.jwt = jwt
    }

    const node = options.nodes && options.nodes[0]
    const origin = node?.url ?? this.config.cdnURL
    const url = this.createRequestURL(cidPath, { ...options, url: origin })

    let log = {
      url,
      startTime: new Date()
    }
    if (node?.id) log.nodeId = node.id

    const controller = options.controller ?? new AbortController()
    const connectTimeout = setTimeout(() => {
      controller.abort()
    }, options.connectTimeout)

    if (!isBrowserContext) {
      options.headers = {
        ...(options.headers || {}),
        Authorization: 'Bearer ' + options.jwt
      }
    }
    let res
    try {
      res = await fetch(parseUrl(url), { signal: controller.signal, ...options })

      clearTimeout(connectTimeout)

      log = Object.assign(log, this._generateLog(res, log))
      if (!res.ok) {
        const error = new Error(
          `Non OK response received: ${res.status} ${res.statusText}`
        )
        error.res = res
        throw error
      }
    } catch (err) {
      if (!res) {
        log.error = err.message
      }
      // Report now if error, otherwise report after download is done.
      this._finalizeLog(log)

      throw err
    }

    return { res, controller, log }
  }

  /**
   * @param {Response} res
   * @param {object} log
   * @returns {object}
   */
  _generateLog (res, log) {
    const { headers } = res
    log.httpStatusCode = res.status
    log.cacheHit = headers.get('saturn-cache-status') === 'HIT'
    log.nodeId = log.nodeId ?? headers.get('saturn-node-id')
    log.requestId = headers.get('saturn-transfer-id')
    log.httpProtocol = headers.get('quic-status')

    if (res.ok) {
      log.ttfbMs = new Date() - log.startTime
    }

    return log
  }

  /**
   *
   * @param {string} cidPath
<<<<<<< HEAD
   * @param {FetchOptions} [opts={}]
=======
   * @param {object} [opts={}]
   * @param {('car'|'raw')} [opts.format]
   * @param {boolean} [opts.raceNodes]
   * @param {string} [opts.url]
   * @param {number} [opts.connectTimeout=5000]
   * @param {number} [opts.downloadTimeout=0]
   * @param {AbortController} [opts.controller]
>>>>>>> b809e940
   * @returns {Promise<AsyncIterable<Uint8Array>>}
   */
  async * fetchContentWithFallback (cidPath, opts = {}) {
    const upstreamController = opts.controller;
    delete opts.controller;

    let lastError = null
    let skipNodes = false
    // we use this to checkpoint at which chunk a request failed.
    // this is temporary until range requests are supported.
    let byteCountCheckpoint = 0

    const throwError = () => {
      throw new Error(`All attempts to fetch content have failed. Last error: ${lastError.message}`)
    }

<<<<<<< HEAD
    const fetchContent = async function * (options) {
=======
    const fetchContent = async function * () {
      const controller = new AbortController();
      opts.controller = controller;
      if (upstreamController) {
        upstreamController.signal.addEventListener('abort', () => {
          controller.abort();
        });
      }
>>>>>>> b809e940
      let byteCount = 0
      const fetchOptions = Object.assign(opts, { format: 'car' }, options)
      const byteChunks = await this.fetchContent(cidPath, fetchOptions)
      for await (const chunk of byteChunks) {
        // avoid sending duplicate chunks
        if (byteCount < byteCountCheckpoint) {
          // checks for overlapping chunks
          const remainingBytes = byteCountCheckpoint - byteCount
          if (remainingBytes < chunk.length) {
            yield chunk.slice(remainingBytes)
            byteCountCheckpoint += chunk.length - remainingBytes
          }
        } else {
          yield chunk
          byteCountCheckpoint += chunk.length
        }
        byteCount += chunk.length
      }
    }.bind(this)

    // Use CDN origin if node list is not loaded
    if (this.nodes.length === 0) {
      // fetch from origin in the case that no nodes are loaded
      opts.nodes = Array({ url: this.config.cdnURL })
      try {
        yield * fetchContent()
        return
      } catch (err) {
        lastError = err
        if (err.res?.status === 410 || isErrorUnavoidable(err)) {
          skipNodes = true
        } else {
          await this.loadNodesPromise
        }
      }
    }

    let fallbackCount = 0
    const nodes = this.nodes
    for (let i = 0; i < nodes.length; i++) {
<<<<<<< HEAD
      if (fallbackCount > this.config.fallbackLimit || skipNodes) {
        break
=======
      if (fallbackCount > this.opts.fallbackLimit || upstreamController?.signal.aborted) {
        return
>>>>>>> b809e940
      }
      if (opts.raceNodes) {
        opts.nodes = nodes.slice(i, i + Saturn.defaultRaceCount)
      } else {
        opts.nodes = Array(nodes[i])
      }
      try {
        yield * fetchContent()
        return
      } catch (err) {
        lastError = err
        if (err.res?.status === 410 || isErrorUnavoidable(err)) {
          break
        }
      }
      fallbackCount += 1
    }

    if (lastError) {
      const originUrl = opts.customerFallbackURL ?? this.config.customerFallbackURL
      // Use customer origin if cid is not retrievable by lassie.
      if (originUrl) {
        opts.nodes = Array({ url: originUrl })
        try {
          yield * fetchContent({ format: null, originFallback: true })
          return
        } catch (err) {
          lastError = err
        }
      }
      throwError()
    }
  }

  /**
   *
   * @param {string} cidPath
   * @param {FetchOptions} [opts={}]
   * @returns {Promise<AsyncIterable<Uint8Array>>}
   */
  async * fetchContent (cidPath, opts = {}) {
    let res, controller, log

    if (opts.raceNodes) {
      ({ res, controller, log } = await this.fetchCIDWithRace(cidPath, opts))
    } else {
      ({ res, controller, log } = await this.fetchCID(cidPath, opts))
    }

    async function * metricsIterable (itr) {
      log.numBytesSent = 0

      for await (const chunk of itr) {
        log.numBytesSent += chunk.length
        yield chunk
      }
    }

    try {
      const itr = metricsIterable(asAsyncIterable(res.body))
      if (opts.format === 'car') {
        yield * extractVerifiedContent(cidPath, itr)
      } else {
        yield * itr
      }
    } catch (err) {
      log.error = err.message
      controller.abort()

      throw err
    } finally {
      this._finalizeLog(log)
    }
  }

  /**
   *
   * @param {string} cidPath
   * @param {FetchOptions} [opts={}]
   * @returns {Promise<Uint8Array>}
   */
  async fetchContentBuffer (cidPath, opts = {}) {
    return await asyncIteratorToBuffer(this.fetchContent(cidPath, opts))
  }

  /**
   *
   * @param {string} cidPath
   * @param {object} [opts={}]
   * @param {string} [opts.url]
   * @param {string} [opts.format]
   * @param {string} [opts.originFallback]
   * @param {object} [opts.jwt]
   * @returns {URL}
   */
  createRequestURL (cidPath, opts = {}) {
    let origin = opts.url ?? this.config.cdnURL
    origin = addHttpPrefix(origin)
    if (opts.originFallback) {
      return new URL(origin)
    }
    const url = new URL(`${origin}/ipfs/${cidPath}`)

    if (opts.format) url.searchParams.set('format', opts.format)

    if (opts.format === 'car') {
      url.searchParams.set('dag-scope', 'entity')
    }

    if (isBrowserContext) {
      url.searchParams.set('jwt', opts.jwt)
    }

    return url
  }

  /**
   *
   * @param {object} log
   */
  _finalizeLog (log) {
    log.requestDurationSec = (new Date() - log.startTime) / 1000
    this.reportLogs(log)
  }

  /**
   *
   * @param {object} log
   */
  reportLogs (log) {
    this.logs.push(log)
    if (!this.reportingLogs) return
    this.reportLogsTimeout && clearTimeout(this.reportLogsTimeout)
    this.reportLogsTimeout = setTimeout(this._reportLogs.bind(this), 3_000)
  }

  async _reportLogs () {
    if (!this.logs.length) {
      return
    }

    const bandwidthLogs = this.hasPerformanceAPI
      ? this._matchLogsWithPerformanceMetrics(this.logs)
      : this.logs

    await fetch(
      this.config.logURL,
      {
        method: 'POST',
        body: JSON.stringify({ bandwidthLogs, logSender: this.config.logSender })
      }
    )

    this.logs = []
    this._clearPerformanceBuffer()
  }

  /**
   *
   * @param {Array<object>} logs
   */
  _matchLogsWithPerformanceMetrics (logs) {
    return logs
      .map(log => ({ ...log, ...this._getPerformanceMetricsForLog(log) }))
      .filter(log => !log.isFromBrowserCache)
      .map(log => {
        const { isFromBrowserCache: _, ...cleanLog } = log
        return cleanLog
      })
  }

  /**
   *
   * @param {object} log
   * @returns {object}
   */
  _getPerformanceMetricsForLog (log) {
    const metrics = {}

    // URL is the best differentiator available, though there can be multiple entries per URL.
    // It's a good enough heuristic.
    const entry = performance
      .getEntriesByType('resource')
      .find((r) => r.name === log.url.href)

    if (entry) {
      const dnsStart = entry.domainLookupStart
      const dnsEnd = entry.domainLookupEnd
      const hasDnsMetrics = dnsEnd > 0 && dnsStart > 0

      if (hasDnsMetrics) {
        metrics.dnsTimeMs = Math.round(dnsEnd - dnsStart)
        metrics.ttfbAfterDnsMs = Math.round(
          entry.responseStart - entry.requestStart
        )
      }

      if (entry.nextHopProtocol) {
        metrics.httpProtocol = entry.nextHopProtocol
      }

      metrics.isFromBrowserCache = (
        entry.deliveryType === 'cache' ||
        (log.httpStatusCode && entry.transferSize === 0)
      )
    }

    return metrics
  }

  _monitorPerformanceBuffer () {
    // Using static method prevents multiple unnecessary listeners.
    performance.addEventListener('resourcetimingbufferfull', Saturn._setResourceBufferSize)
  }

  static _setResourceBufferSize () {
    const increment = 250
    const maxSize = 1000
    const size = performance.getEntriesByType('resource').length
    const newSize = Math.min(size + increment, maxSize)

    performance.setResourceTimingBufferSize(newSize)
  }

  _clearPerformanceBuffer () {
    if (this.hasPerformanceAPI) {
      performance.clearResourceTimings()
    }
  }

  /**
   * Sorts nodes based on normalized distance and weights. Distance is prioritized for sorting.
   *
   * @param {Node[]} nodes
   * @returns {Node[]}
   */
  _sortNodes (nodes) {
    // Determine the maximum distance for normalization
    const maxDistance = Math.max(...nodes.map(node => node.distance))

    // These weights determine how important each factor is in determining
    const distanceImportanceFactor = 0.8
    const weightImportanceFactor = 1 - distanceImportanceFactor

    return nodes.slice().sort((a, b) => {
      const normalizedDistanceA = a.distance / maxDistance
      const normalizedDistanceB = b.distance / maxDistance
      const normalizedWeightA = a.weight / MAX_NODE_WEIGHT
      const normalizedWeightB = b.weight / MAX_NODE_WEIGHT

      const metricA =
        distanceImportanceFactor * normalizedDistanceA - weightImportanceFactor * normalizedWeightA
      const metricB =
        distanceImportanceFactor * normalizedDistanceB - weightImportanceFactor * normalizedWeightB

      return metricA - metricB
    })
  }

  async _loadNodes (opts) {
    let origin = opts.orchURL

    let cacheNodesListPromise
    if (this.storage) {
      cacheNodesListPromise = this.storage.get(Saturn.nodesListKey)
    }

    origin = addHttpPrefix(origin)

    const url = new URL(origin)
    const controller = new AbortController()
    const options = Object.assign({}, { method: 'GET' }, this.config)

    const connectTimeout = setTimeout(() => {
      controller.abort()
    }, options.connectTimeout)

    const orchResponse = await fetch(parseUrl(url), { signal: controller.signal, ...options })
    const orchNodesListPromise = orchResponse.json()
    clearTimeout(connectTimeout)

    // This promise races fetching nodes list from the orchestrator and
    // and the provided storage object (localStorage, sessionStorage, etc.)
    // to insure we have a fallback set as quick as possible
    let nodes
    if (cacheNodesListPromise) {
      nodes = await Promise.any([orchNodesListPromise, cacheNodesListPromise])
    } else {
      nodes = await orchNodesListPromise
    }

    // if storage returns first, update based on cached storage.
    if (nodes === await cacheNodesListPromise) {
      this.nodes = nodes
    }
    // we always want to update from the orchestrator regardless.
    nodes = await orchNodesListPromise
    nodes = this._sortNodes(nodes)
    this.nodes = nodes
    this.storage.set(Saturn.nodesListKey, nodes)
  }
}<|MERGE_RESOLUTION|>--- conflicted
+++ resolved
@@ -238,22 +238,12 @@
   /**
    *
    * @param {string} cidPath
-<<<<<<< HEAD
    * @param {FetchOptions} [opts={}]
-=======
-   * @param {object} [opts={}]
-   * @param {('car'|'raw')} [opts.format]
-   * @param {boolean} [opts.raceNodes]
-   * @param {string} [opts.url]
-   * @param {number} [opts.connectTimeout=5000]
-   * @param {number} [opts.downloadTimeout=0]
-   * @param {AbortController} [opts.controller]
->>>>>>> b809e940
    * @returns {Promise<AsyncIterable<Uint8Array>>}
    */
   async * fetchContentWithFallback (cidPath, opts = {}) {
-    const upstreamController = opts.controller;
-    delete opts.controller;
+    const upstreamController = opts.controller
+    delete opts.controller
 
     let lastError = null
     let skipNodes = false
@@ -265,18 +255,14 @@
       throw new Error(`All attempts to fetch content have failed. Last error: ${lastError.message}`)
     }
 
-<<<<<<< HEAD
     const fetchContent = async function * (options) {
-=======
-    const fetchContent = async function * () {
-      const controller = new AbortController();
-      opts.controller = controller;
+      const controller = new AbortController()
+      opts.controller = controller
       if (upstreamController) {
         upstreamController.signal.addEventListener('abort', () => {
-          controller.abort();
-        });
-      }
->>>>>>> b809e940
+          controller.abort()
+        })
+      }
       let byteCount = 0
       const fetchOptions = Object.assign(opts, { format: 'car' }, options)
       const byteChunks = await this.fetchContent(cidPath, fetchOptions)
@@ -317,13 +303,8 @@
     let fallbackCount = 0
     const nodes = this.nodes
     for (let i = 0; i < nodes.length; i++) {
-<<<<<<< HEAD
-      if (fallbackCount > this.config.fallbackLimit || skipNodes) {
+      if (fallbackCount > this.config.fallbackLimit || skipNodes || upstreamController?.signal.aborted) {
         break
-=======
-      if (fallbackCount > this.opts.fallbackLimit || upstreamController?.signal.aborted) {
-        return
->>>>>>> b809e940
       }
       if (opts.raceNodes) {
         opts.nodes = nodes.slice(i, i + Saturn.defaultRaceCount)

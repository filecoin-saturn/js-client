// @ts-check

import { CID } from 'multiformats'
import pLimit from 'p-limit'

import { extractVerifiedContent } from './utils/car.js'
import { asAsyncIterable, asyncIteratorToBuffer } from './utils/itr.js'
import { randomUUID } from './utils/uuid.js'
import { memoryStorage } from './storage/index.js'
import { getJWT } from './utils/jwt.js'
import { parseUrl, addHttpPrefix } from './utils/url.js'
import { isBrowserContext } from './utils/runtime.js'
import HashRing from 'hashring'
import { isErrorUnavoidable } from './utils/errors.js'

const MAX_NODE_WEIGHT = 100
/**
 * @typedef {import('./types.js').Node} Node
 * @typedef {import('./types.js').FetchOptions} FetchOptions
 */

export class Saturn {
  static nodesListKey = 'saturn-nodes'
  static defaultRaceCount = 3
  static hashRingCacheSize = 10_000
  /**
   *
   * @param {object} [config={}]
   * @param {string} [config.clientKey]
   * @param {string} [config.clientId=randomUUID()]
   * @param {string} [config.cdnURL=saturn.ms]
   * @param {number} [config.connectTimeout=5000]
   * @param {number} [config.downloadTimeout=0]
   * @param {string} [config.orchURL]
   * @param {string} [config.customerFallbackURL]
   * @param {number} [config.fallbackLimit]
   * @param {boolean} [config.experimental]
   * @param {string}  [config.format]
   * @param {import('./storage/index.js').Storage} [config.storage]
   */
  constructor (config = {}) {
    this.config = Object.assign({}, {
      clientId: randomUUID(),
      cdnURL: 'l1s.saturn.ms',
      logURL: 'https://25y6y3tobkpa3thvn5wvu6kgsa0wzhdk.lambda-url.us-west-2.on.aws/',
      orchURL: 'https://orchestrator.strn.pl/nodes?maxNodes=100',
<<<<<<< HEAD
      authURL: 'https://vitpjzguzvhywfjfg4argkmpvm0dksap.lambda-url.us-west-2.on.aws/',
=======
      authURL: 'https://su4hesnyinnwvtk3h2rkauh5ja0qrisq.lambda-url.us-west-2.on.aws/',
      format: 'car',
>>>>>>> f58570fa
      fallbackLimit: 5,
      connectTimeout: 5_000,
      hashRingSize: 25,
      downloadTimeout: 0
    }, config)

    this.logs = []
    this.nodes = []
    this.hashring = null
    this.reportingLogs = process?.env?.NODE_ENV !== 'development'
    this.hasPerformanceAPI = isBrowserContext && self?.performance
    if (this.reportingLogs && this.hasPerformanceAPI) {
      this._monitorPerformanceBuffer()
    }
    this.storage = this.config.storage || memoryStorage()
    this.loadNodesPromise = this.config.experimental ? this._loadNodes(this.config) : null
    this.authLimiter = pLimit(1)
  }

  /**
   *
   * @param {string} cidPath
   * @param {FetchOptions} [opts={}]
   * @returns {Promise<object>}
   */
  async fetchCIDWithRace (cidPath, opts = {}) {
    const options = Object.assign({}, this.config, opts)
    if (!opts.originFallback) {
      const [cid] = (cidPath ?? '').split('/')
      CID.parse(cid)

      if (options.clientKey) {
        options.jwt = await this.authLimiter(() => getJWT(options, this.storage))
      }
    }

    options.headers = {
      ...(options.headers || {})
    }

    if (!isBrowserContext && options.jwt) {
      options.headers.Authorization = 'Bearer ' + options.jwt
    }

    let nodes = options.nodes
    if (!nodes || nodes.length === 0) {
      const replacementNode = { url: options.cdnURL }
      nodes = [replacementNode]
    }
    const controllers = []

    const createFetchPromise = async (node) => {
      const fetchOptions = { ...options, url: node.url }
      const url = this.createRequestURL(cidPath, fetchOptions)
      const controller = new AbortController()
      controllers.push(controller)
      const connectTimeout = setTimeout(() => {
        controller.abort()
      }, options.connectTimeout)

      try {
        res = await fetch(parseUrl(url), { signal: controller.signal, ...options })
        clearTimeout(connectTimeout)
        return { res, url, node, controller }
      } catch (err) {
        err.node = node
        throw err
      }
    }

    const abortRemainingFetches = async (successController, controllers) => {
      return controllers.forEach((controller) => {
        if (successController !== controller) {
          controller.abort('Request race unsuccessful')
        }
      })
    }

    const fetchPromises = Promise.any(nodes.map((node) => createFetchPromise(node)))

    let log = {
      startTime: new Date()
    }

    let res, url, controller, node
    try {
      ({ res, url, controller, node } = await fetchPromises)

      abortRemainingFetches(controller, controllers)
      log.nodeId = node.id
      log = Object.assign(log, this._generateLog(res, log), { url })
      if (!res.ok) {
        const error = new Error(
          `Non OK response received: ${res.status} ${res.statusText}`
        )
        error.res = res
        throw error
      }
    } catch (err) {
      if (!res) {
        log.error = err.message
      }
      if (err.node) log.nodeId = err.node.id

      // Report now if error, otherwise report after download is done.
      this._finalizeLog(log)

      throw err
    }

    return { res, controller, log }
  }

  /**
   *
   * @param {string} cidPath
   * @param {FetchOptions} [opts={}]
   * @returns {Promise<object>}
   */
  async fetchCID (cidPath, opts = {}) {
    const options = Object.assign({}, this.config, opts)
    if (!opts.originFallback) {
      const [cid] = (cidPath ?? '').split('/')
      CID.parse(cid)

      if (options.clientKey) {
        options.jwt = await this.authLimiter(() => getJWT(options, this.storage))
      }
    }

    const node = options.nodes && options.nodes[0]
    const origin = node?.url ?? this.config.cdnURL
    const url = this.createRequestURL(cidPath, { ...options, url: origin })

    let log = {
      url,
      startTime: new Date()
    }
    if (node?.id) log.nodeId = node.id

    const controller = options.controller ?? new AbortController()
    const connectTimeout = setTimeout(() => {
      controller.abort()
    }, options.connectTimeout)

    options.headers = {
      ...(options.headers || {})
    }

    if (!isBrowserContext && options.jwt) {
      options.headers.Authorization = 'Bearer ' + options.jwt
    }

    let res
    try {
      res = await fetch(parseUrl(url), { signal: controller.signal, ...options })

      clearTimeout(connectTimeout)

      log = Object.assign(log, this._generateLog(res, log))
      if (!res.ok) {
        const error = new Error(
          `Non OK response received: ${res.status} ${res.statusText}`
        )
        error.res = res
        throw error
      }
    } catch (err) {
      if (!res) {
        log.error = err.message
      }
      // Report now if error, otherwise report after download is done.
      this._finalizeLog(log)

      throw err
    }

    return { res, controller, log }
  }

  /**
   * @param {Response} res
   * @param {object} log
   * @returns {object}
   */
  _generateLog (res, log) {
    const { headers } = res
    log.httpStatusCode = res.status
    log.cacheHit = headers.get('saturn-cache-status') === 'HIT'
    log.nodeId = log.nodeId ?? headers.get('saturn-node-id')
    log.requestId = headers.get('saturn-transfer-id')
    log.httpProtocol = headers.get('quic-status')

    if (res.ok) {
      log.ttfbMs = new Date() - log.startTime
    }

    return log
  }

  /**
   *
   * @param {string} cidPath
   * @param {FetchOptions} [opts={}]
   * @returns {Promise<AsyncIterable<Uint8Array>>}
   */
  async * fetchContentWithFallback (cidPath, opts = {}) {
    const upstreamController = opts.controller
    delete opts.controller

    let lastError = null
    let skipNodes = false
    // we use this to checkpoint at which chunk a request failed.
    // this is temporary until range requests are supported.
    let byteCountCheckpoint = 0

    const throwError = () => {
      throw new Error(`All attempts to fetch content have failed. Last error: ${lastError.message}`)
    }

    const fetchContent = async function * (options) {
      const controller = new AbortController()
      opts.controller = controller
      if (upstreamController) {
        upstreamController.signal.addEventListener('abort', () => {
          controller.abort()
        })
      }
      let byteCount = 0
      const fetchOptions = Object.assign(opts, options)
      const byteChunks = await this.fetchContent(cidPath, fetchOptions)
      for await (const chunk of byteChunks) {
        // avoid sending duplicate chunks
        if (byteCount < byteCountCheckpoint) {
          // checks for overlapping chunks
          const remainingBytes = byteCountCheckpoint - byteCount
          if (remainingBytes < chunk.length) {
            yield chunk.slice(remainingBytes)
            byteCountCheckpoint += chunk.length - remainingBytes
          }
        } else {
          yield chunk
          byteCountCheckpoint += chunk.length
        }
        byteCount += chunk.length
      }
    }.bind(this)

    // Use CDN origin if node list is not loaded
    if (this.nodes.length === 0) {
      // fetch from origin in the case that no nodes are loaded
      opts.nodes = Array({ url: this.config.cdnURL })
      try {
        yield * fetchContent()
        return
      } catch (err) {
        lastError = err
        if (err.res?.status === 410 || isErrorUnavoidable(err)) {
          skipNodes = true
        } else {
          await this.loadNodesPromise
        }
      }
    }

    let nodes = this.nodes
    if (this.hashring) {
      const hashringNodes = this.hashring.range(cidPath, this.config.fallbackLimit + 1)
      nodes = nodes.filter((node) => hashringNodes.includes(node.url))
    }

    if (opts.firstHitDNS) {
      nodes = [
        { url: this.config.cdnURL },
        ...nodes
      ]
    }

    let fallbackCount = 0
    for (let i = 0; i < nodes.length; i++) {
      if (fallbackCount > this.config.fallbackLimit || skipNodes || upstreamController?.signal.aborted) {
        break
      }
      if (opts.raceNodes) {
        opts.nodes = nodes.slice(i, i + Saturn.defaultRaceCount)
      } else {
        opts.nodes = Array(nodes[i])
      }
      try {
        yield * fetchContent()
        return
      } catch (err) {
        lastError = err
        if (err.res?.status === 410 || isErrorUnavoidable(err)) {
          break
        }
      }
      fallbackCount += 1
    }

    if (lastError) {
      const originUrl = opts.customerFallbackURL ?? this.config.customerFallbackURL
      // Use customer origin if cid is not retrievable by lassie.
      if (originUrl) {
        opts.nodes = Array({ url: originUrl })
        try {
          yield * fetchContent({ format: null, originFallback: true })
          return
        } catch (err) {
          lastError = err
        }
      }
      throwError()
    }
  }

  /**
   *
   * @param {string} cidPath
   * @param {FetchOptions} [opts={}]
   * @returns {Promise<AsyncIterable<Uint8Array>>}
   */
  async * fetchContent (cidPath, opts = {}) {
    let res, controller, log
    opts = Object.assign({}, this.config, opts)

    if (opts.raceNodes) {
      ({ res, controller, log } = await this.fetchCIDWithRace(cidPath, opts))
    } else {
      ({ res, controller, log } = await this.fetchCID(cidPath, opts))
    }

    async function * metricsIterable (itr) {
      log.numBytesSent = 0

      for await (const chunk of itr) {
        log.numBytesSent += chunk.length
        yield chunk
      }
    }

    try {
      const itr = metricsIterable(asAsyncIterable(res.body))
      if (!opts.format) {
        yield * itr
      } else {
        yield * extractVerifiedContent(cidPath, itr)
      }
    } catch (err) {
      log.error = err.message
      controller.abort()

      throw err
    } finally {
      this._finalizeLog(log)
    }
  }

  /**
   *
   * @param {string} cidPath
   * @param {FetchOptions} [opts={}]
   * @returns {Promise<Uint8Array>}
   */
  async fetchContentBuffer (cidPath, opts = {}) {
    return await asyncIteratorToBuffer(this.fetchContent(cidPath, opts))
  }

  /**
   *
   * @param {string} cidPath
   * @param {object} [opts={}]
   * @param {string} [opts.url]
   * @param {string} [opts.format]
   * @param {string} [opts.originFallback]
   * @param {object} [opts.jwt]
   * @returns {URL}
   */
  createRequestURL (cidPath, opts = {}) {
    let origin = opts.url ?? this.config.cdnURL
    origin = addHttpPrefix(origin)
    if (opts.originFallback) {
      return new URL(origin)
    }
    const url = new URL(`${origin}/ipfs/${cidPath}`)

    if (opts.format) url.searchParams.set('format', opts.format)

    if (opts.format === 'car') {
      url.searchParams.set('dag-scope', 'entity')
    }

    if (isBrowserContext && opts.jwt) {
      url.searchParams.set('jwt', opts.jwt)
    }

    return url
  }

  /**
   *
   * @param {object} log
   */
  _finalizeLog (log) {
    log.requestDurationSec = (new Date() - log.startTime) / 1000
    this.reportLogs(log)
  }

  /**
   *
   * @param {object} log
   */
  reportLogs (log) {
    this.logs.push(log)
    if (!this.reportingLogs) return
    this.reportLogsTimeout && clearTimeout(this.reportLogsTimeout)
    this.reportLogsTimeout = setTimeout(this._reportLogs.bind(this), 3_000)
  }

  async _reportLogs () {
    if (!this.logs.length) {
      return
    }

    const bandwidthLogs = this.hasPerformanceAPI
      ? this._matchLogsWithPerformanceMetrics(this.logs)
      : this.logs

    await fetch(
      this.config.logURL,
      {
        method: 'POST',
        body: JSON.stringify({ bandwidthLogs, logSender: this.config.logSender })
      }
    )

    this.logs = []
    this._clearPerformanceBuffer()
  }

  /**
   *
   * @param {Array<object>} logs
   */
  _matchLogsWithPerformanceMetrics (logs) {
    return logs
      .map(log => ({ ...log, ...this._getPerformanceMetricsForLog(log) }))
      .filter(log => !log.isFromBrowserCache)
      .map(log => {
        const { isFromBrowserCache: _, ...cleanLog } = log
        return cleanLog
      })
  }

  /**
   *
   * @param {object} log
   * @returns {object}
   */
  _getPerformanceMetricsForLog (log) {
    const metrics = {}

    // URL is the best differentiator available, though there can be multiple entries per URL.
    // It's a good enough heuristic.
    const entry = performance
      .getEntriesByType('resource')
      .find((r) => r.name === log.url.href)

    if (entry) {
      const dnsStart = entry.domainLookupStart
      const dnsEnd = entry.domainLookupEnd
      const hasDnsMetrics = dnsEnd > 0 && dnsStart > 0

      if (hasDnsMetrics) {
        metrics.dnsTimeMs = Math.round(dnsEnd - dnsStart)
        metrics.ttfbAfterDnsMs = Math.round(
          entry.responseStart - entry.requestStart
        )
      }

      if (entry.nextHopProtocol) {
        metrics.httpProtocol = entry.nextHopProtocol
      }

      metrics.isFromBrowserCache = (
        entry.deliveryType === 'cache' ||
        (log.httpStatusCode && entry.transferSize === 0)
      )
    }

    return metrics
  }

  _monitorPerformanceBuffer () {
    // Using static method prevents multiple unnecessary listeners.
    performance.addEventListener('resourcetimingbufferfull', Saturn._setResourceBufferSize)
  }

  static _setResourceBufferSize () {
    const increment = 250
    const maxSize = 1000
    const size = performance.getEntriesByType('resource').length
    const newSize = Math.min(size + increment, maxSize)

    performance.setResourceTimingBufferSize(newSize)
  }

  createHashring (nodes) {
    const servers = nodes.slice(0, this.config.hashRingSize).reduce((accumulator, node) => {
      accumulator[node.url] = { weight: node.weight }
      return accumulator
    }, {})

    const hashring = new HashRing(servers, 'md5', { 'max cache size': Saturn.hashRingCacheSize })
    return hashring
  }

  _clearPerformanceBuffer () {
    if (this.hasPerformanceAPI) {
      performance.clearResourceTimings()
    }
  }

  /**
   * Sorts nodes based on normalized distance and weights. Distance is prioritized for sorting.
   *
   * @param {Node[]} nodes
   * @returns {Node[]}
   */
  _sortNodes (nodes) {
    // Determine the maximum distance for normalization
    const maxDistance = Math.max(...nodes.map(node => node.distance))

    // These weights determine how important each factor is in determining
    const distanceImportanceFactor = 0.8
    const weightImportanceFactor = 1 - distanceImportanceFactor

    return nodes.slice().sort((a, b) => {
      const normalizedDistanceA = a.distance / maxDistance
      const normalizedDistanceB = b.distance / maxDistance
      const normalizedWeightA = a.weight / MAX_NODE_WEIGHT
      const normalizedWeightB = b.weight / MAX_NODE_WEIGHT

      const metricA =
        distanceImportanceFactor * normalizedDistanceA - weightImportanceFactor * normalizedWeightA
      const metricB =
        distanceImportanceFactor * normalizedDistanceB - weightImportanceFactor * normalizedWeightB

      return metricA - metricB
    })
  }

  async _loadNodes (opts) {
    let origin = opts.orchURL

    let cacheNodesListPromise
    if (this.storage) {
      cacheNodesListPromise = this.storage.get(Saturn.nodesListKey)
    }

    origin = addHttpPrefix(origin)

    const url = new URL(origin)
    const controller = new AbortController()
    const options = Object.assign({}, { method: 'GET' }, this.config)

    const connectTimeout = setTimeout(() => {
      controller.abort()
    }, options.connectTimeout)

    const orchResponse = await fetch(parseUrl(url), { signal: controller.signal, ...options })
    const orchNodesListPromise = orchResponse.json()
    clearTimeout(connectTimeout)

    // This promise races fetching nodes list from the orchestrator and
    // and the provided storage object (localStorage, sessionStorage, etc.)
    // to insure we have a fallback set as quick as possible
    let nodes
    if (cacheNodesListPromise) {
      nodes = await Promise.any([orchNodesListPromise, cacheNodesListPromise])
    } else {
      nodes = await orchNodesListPromise
    }

    // if storage returns first, update based on cached storage.
    if (nodes === await cacheNodesListPromise) {
      this.nodes = nodes
      this.hashring = nodes && this.createHashring(nodes)
    }
    // we always want to update from the orchestrator regardless.
    nodes = await orchNodesListPromise
    nodes = this._sortNodes(nodes)
    this.nodes = nodes
    this.storage.set(Saturn.nodesListKey, nodes)
    this.hashring = this.createHashring(nodes)
  }
}<|MERGE_RESOLUTION|>--- conflicted
+++ resolved
@@ -44,12 +44,8 @@
       cdnURL: 'l1s.saturn.ms',
       logURL: 'https://25y6y3tobkpa3thvn5wvu6kgsa0wzhdk.lambda-url.us-west-2.on.aws/',
       orchURL: 'https://orchestrator.strn.pl/nodes?maxNodes=100',
-<<<<<<< HEAD
       authURL: 'https://vitpjzguzvhywfjfg4argkmpvm0dksap.lambda-url.us-west-2.on.aws/',
-=======
-      authURL: 'https://su4hesnyinnwvtk3h2rkauh5ja0qrisq.lambda-url.us-west-2.on.aws/',
       format: 'car',
->>>>>>> f58570fa
       fallbackLimit: 5,
       connectTimeout: 5_000,
       hashRingSize: 25,

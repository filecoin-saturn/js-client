--- conflicted
+++ resolved
@@ -12,10 +12,7 @@
 
 export class Saturn {
   static nodesListKey = 'saturn-nodes'
-<<<<<<< HEAD
   static defaultRaceCount = 3
-=======
->>>>>>> 15bf85bd
   /**
    *
    * @param {object} [opts={}]
@@ -53,7 +50,6 @@
     }
     this.storage = this.opts.storage || memoryStorage()
     this.loadNodesPromise = this._loadNodes(this.opts)
-<<<<<<< HEAD
   }
 
   /**
@@ -149,8 +145,6 @@
     }
 
     return { res, controller, log }
-=======
->>>>>>> 15bf85bd
   }
 
   /**
@@ -223,10 +217,7 @@
    * @param {string} cidPath
    * @param {object} [opts={}]
    * @param {('car'|'raw')} [opts.format]
-<<<<<<< HEAD
    * @param {boolean} [opts.raceNodes]
-=======
->>>>>>> 15bf85bd
    * @param {string} [opts.url]
    * @param {number} [opts.connectTimeout=5000]
    * @param {number} [opts.downloadTimeout=0]
@@ -271,7 +262,6 @@
     }
 
     let fallbackCount = 0
-<<<<<<< HEAD
     const nodes = this.nodes
     for (let i = 0; i < nodes.length; i++) {
       if (fallbackCount > this.opts.fallbackLimit) {
@@ -284,13 +274,6 @@
         opts.url = nodes[i].url
       }
 
-=======
-    for (const origin of this.nodes) {
-      if (fallbackCount > this.opts.fallbackLimit) {
-        return
-      }
-      opts.url = origin.url
->>>>>>> 15bf85bd
       try {
         yield * fetchContent()
         return
@@ -309,11 +292,8 @@
    *
    * @param {string} cidPath
    * @param {object} [opts={}]
-   * @param {('car'|'raw')} [opts.format]
-<<<<<<< HEAD
-   * @param {boolean} [opts.raceNodes]
-=======
->>>>>>> 15bf85bd
+   * @param {('car'|'raw')} [opts.format]- -
+   * @param {boolean} [opts.raceNodes]- -
    * @param {number} [opts.connectTimeout=5000]
    * @param {number} [opts.downloadTimeout=0]
    * @returns {Promise<AsyncIterable<Uint8Array>>}
@@ -370,11 +350,7 @@
    * @returns {URL}
    */
   createRequestURL (cidPath, opts) {
-<<<<<<< HEAD
     let origin = opts.url || (opts.origins && opts.origins[0]) || opts.cdnURL
-=======
-    let origin = opts.url || opts.cdnURL
->>>>>>> 15bf85bd
     origin = addHttpPrefix(origin)
     const url = new URL(`${origin}/ipfs/${cidPath}`)
 

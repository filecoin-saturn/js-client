// @ts-check

import { CID } from 'multiformats'

import { extractVerifiedContent } from './utils/car.js'
import { asAsyncIterable, asyncIteratorToBuffer } from './utils/itr.js'
import { randomUUID } from './utils/uuid.js'
import { memoryStorage } from './storage/index.js'
import { getJWT } from './utils/jwt.js'
import { parseUrl, addHttpPrefix } from './utils/url.js'
import { isBrowserContext } from './utils/runtime.js'
<<<<<<< HEAD
import HashRing from 'hashring'
=======
import { isErrorUnavoidable } from './utils/errors.js'
>>>>>>> e571d94e

const MAX_NODE_WEIGHT = 100
/**
 * @typedef {import('./types.js').Node} Node
 */

export class Saturn {
  static nodesListKey = 'saturn-nodes'
  static defaultRaceCount = 3
  static hashRingCacheSize = 10_000
  /**
   *
   * @param {object} [opts={}]
   * @param {string} [opts.clientKey]
   * @param {string} [opts.clientId=randomUUID()]
   * @param {string} [opts.cdnURL=saturn.ms]
   * @param {number} [opts.connectTimeout=5000]
   * @param {number} [opts.downloadTimeout=0]
   * @param {string} [opts.orchURL]
   * @param {number} [opts.fallbackLimit]
<<<<<<< HEAD
   * @param {number} [opts.hashRingSize]
=======
   * @param {boolean} [opts.experimental]
>>>>>>> e571d94e
   * @param {import('./storage/index.js').Storage} [opts.storage]
   */
  constructor (opts = {}) {
    this.opts = Object.assign({}, {
      clientId: randomUUID(),
      cdnURL: 'l1s.saturn.ms',
      logURL: 'https://twb3qukm2i654i3tnvx36char40aymqq.lambda-url.us-west-2.on.aws/',
      orchURL: 'https://orchestrator.strn.pl/nodes?maxNodes=100',
      authURL: 'https://fz3dyeyxmebszwhuiky7vggmsu0rlkoy.lambda-url.us-west-2.on.aws/',
      fallbackLimit: 5,
      connectTimeout: 5_000,
      hashRingSize: 25,
      downloadTimeout: 0
    }, opts)

    if (!this.opts.clientKey) {
      throw new Error('clientKey is required')
    }

    this.logs = []
    this.nodes = []
    this.hashring
    this.reportingLogs = process?.env?.NODE_ENV !== 'development'
    this.hasPerformanceAPI = isBrowserContext && self?.performance
    if (this.reportingLogs && this.hasPerformanceAPI) {
      this._monitorPerformanceBuffer()
    }
    this.storage = this.opts.storage || memoryStorage()
    this.loadNodesPromise = this.opts.experimental ? this._loadNodes(this.opts) : null
  }

  /**
   *
   * @param {string} cidPath
   * @param {object} [opts={}]
   * @param {Node[]} [opts.nodes]
   * @param {Node} [opts.node]
   * @param {('car'|'raw')} [opts.format]
   * @param {number} [opts.connectTimeout=5000]
   * @param {number} [opts.downloadTimeout=0]
   * @returns {Promise<object>}
   */
  async fetchCIDWithRace (cidPath, opts = {}) {
    const [cid] = (cidPath ?? '').split('/')
    CID.parse(cid)

    const jwt = await getJWT(this.opts, this.storage)

    const options = Object.assign({}, this.opts, { format: 'car', jwt }, opts)

    if (!isBrowserContext) {
      options.headers = {
        ...(options.headers || {}),
        Authorization: 'Bearer ' + options.jwt
      }
    }

    let nodes = options.nodes
    if (!nodes || nodes.length === 0) {
      const replacementNode = options.node ?? { url: this.opts.cdnURL }
      nodes = [replacementNode]
    }
    const controllers = []

    const createFetchPromise = async (node) => {
      const fetchOptions = { ...options, url: node.url }
      const url = this.createRequestURL(cidPath, fetchOptions)
      const controller = new AbortController()
      controllers.push(controller)
      const connectTimeout = setTimeout(() => {
        controller.abort()
      }, options.connectTimeout)

      try {
        res = await fetch(parseUrl(url), { signal: controller.signal, ...options })
        clearTimeout(connectTimeout)
        return { res, url, node, controller }
      } catch (err) {
        err.node = node
        throw err
      }
    }

    const abortRemainingFetches = async (successController, controllers) => {
      return controllers.forEach((controller) => {
        if (successController !== controller) {
          controller.abort('Request race unsuccessful')
        }
      })
    }

    const fetchPromises = Promise.any(nodes.map((node) => createFetchPromise(node)))

    let log = {
      startTime: new Date()
    }

    let res, url, controller, node
    try {
      ({ res, url, controller, node } = await fetchPromises)

      abortRemainingFetches(controller, controllers)
      log.nodeId = node.id
      log = Object.assign(log, this._generateLog(res, log), { url })
      if (!res.ok) {
        const error = new Error(
          `Non OK response received: ${res.status} ${res.statusText}`
        )
        error.res = res
        throw error
      }
    } catch (err) {
      if (!res) {
        log.error = err.message
      }
      if (err.node) log.nodeId = err.node.id

      // Report now if error, otherwise report after download is done.
      this._finalizeLog(log)

      throw err
    }

    return { res, controller, log }
  }

  /**
   *
   * @param {string} cidPath
   * @param {object} [opts={}]
   * @param {('car'|'raw')} [opts.format]
   * @param {Node} [opts.node]
   * @param {number} [opts.connectTimeout=5000]
   * @param {number} [opts.downloadTimeout=0]
   * @returns {Promise<object>}
   */
  async fetchCID (cidPath, opts = {}) {
    const [cid] = (cidPath ?? '').split('/')
    CID.parse(cid)

    const jwt = await getJWT(this.opts, this.storage)

    const options = Object.assign({}, this.opts, { format: 'car', jwt }, opts)
    const node = options.node
    const origin = node?.url ?? this.opts.cdnURL
    const url = this.createRequestURL(cidPath, { ...options, url: origin })

    let log = {
      url,
      startTime: new Date()
    }
    if (node?.id) log.nodeId = node.id

    const controller = options.controller ?? new AbortController()
    const connectTimeout = setTimeout(() => {
      controller.abort()
    }, options.connectTimeout)

    if (!isBrowserContext) {
      options.headers = {
        ...(options.headers || {}),
        Authorization: 'Bearer ' + options.jwt
      }
    }
    let res
    try {
      res = await fetch(parseUrl(url), { signal: controller.signal, ...options })

      clearTimeout(connectTimeout)

      log = Object.assign(log, this._generateLog(res, log))
      if (!res.ok) {
        const error = new Error(
          `Non OK response received: ${res.status} ${res.statusText}`
        )
        error.res = res
        throw error
      }
    } catch (err) {
      if (!res) {
        log.error = err.message
      }
      // Report now if error, otherwise report after download is done.
      this._finalizeLog(log)

      throw err
    }

    return { res, controller, log }
  }

  /**
   * @param {Response} res
   * @param {object} log
   * @returns {object}
   */
  _generateLog (res, log) {
    const { headers } = res
    log.httpStatusCode = res.status
    log.cacheHit = headers.get('saturn-cache-status') === 'HIT'
    log.nodeId = log.nodeId ?? headers.get('saturn-node-id')
    log.requestId = headers.get('saturn-transfer-id')
    log.httpProtocol = headers.get('quic-status')

    if (res.ok) {
      log.ttfbMs = new Date() - log.startTime
    }

    return log
  }

  /**
   *
   * @param {string} cidPath
   * @param {object} [opts={}]
   * @param {('car'|'raw')} [opts.format]
   * @param {boolean} [opts.raceNodes]
   * @param {string} [opts.url]
   * @param {number} [opts.connectTimeout=5000]
   * @param {number} [opts.downloadTimeout=0]
   * @returns {Promise<AsyncIterable<Uint8Array>>}
   */
  async * fetchContentWithFallback (cidPath, opts = {}) {
    let lastError = null
    // we use this to checkpoint at which chunk a request failed.
    // this is temporary until range requests are supported.
    let byteCountCheckpoint = 0

    const throwError = () => {
      throw new Error(`All attempts to fetch content have failed. Last error: ${lastError.message}`)
    }

    const fetchContent = async function * () {
      let byteCount = 0
      const byteChunks = await this.fetchContent(cidPath, opts)
      for await (const chunk of byteChunks) {
        // avoid sending duplicate chunks
        if (byteCount < byteCountCheckpoint) {
          // checks for overlapping chunks
          const remainingBytes = byteCountCheckpoint - byteCount
          if (remainingBytes < chunk.length) {
            yield chunk.slice(remainingBytes)
            byteCountCheckpoint += chunk.length - remainingBytes
          }
        } else {
          yield chunk
          byteCountCheckpoint += chunk.length
        }
        byteCount += chunk.length
      }
    }.bind(this)

    if (this.nodes.length === 0) {
      // fetch from origin in the case that no nodes are loaded
      opts.url = this.opts.cdnURL
      try {
        yield * fetchContent()
        return
      } catch (err) {
        lastError = err
        if (err.res?.status === 410 || isErrorUnavoidable(err)) {
          throwError()
        }
        await this.loadNodesPromise
      }
    }

    let nodes = this.nodes.slice().map((node) => node.url)
    if (this.hashring) {
      nodes = this.hashring.range(cidPath, this.opts.fallbackLimit + 1)
    }

    let fallbackCount = 0
    for (let i = 0; i < nodes.length; i++) {
      if (fallbackCount > this.opts.fallbackLimit) {
        return
      }
      if (opts.raceNodes) {
<<<<<<< HEAD
        const origins = nodes.slice(i, i + Saturn.defaultRaceCount)
        opts.origins = origins
      } else {
        opts.url = nodes[i]
=======
        opts.nodes = nodes.slice(i, i + Saturn.defaultRaceCount)
      } else {
        opts.node = nodes[i]
>>>>>>> e571d94e
      }

      try {
        yield * fetchContent()
        return
      } catch (err) {
        lastError = err
        if (err.res?.status === 410 || isErrorUnavoidable(err)) {
          break
        }
      }
      fallbackCount += 1
    }

    if (lastError) {
      throwError()
    }
  }

  /**
   *
   * @param {string} cidPath
   * @param {object} [opts={}]
   * @param {('car'|'raw')} [opts.format]
   * @param {boolean} [opts.raceNodes]
   * @param {number} [opts.connectTimeout=5000]
   * @param {number} [opts.downloadTimeout=0]
   * @returns {Promise<AsyncIterable<Uint8Array>>}
   */
  async * fetchContent (cidPath, opts = {}) {
    let res, controller, log

    if (opts.raceNodes) {
      ({ res, controller, log } = await this.fetchCIDWithRace(cidPath, opts))
    } else {
      ({ res, controller, log } = await this.fetchCID(cidPath, opts))
    }

    async function * metricsIterable (itr) {
      log.numBytesSent = 0

      for await (const chunk of itr) {
        log.numBytesSent += chunk.length
        yield chunk
      }
    }

    try {
      const itr = metricsIterable(asAsyncIterable(res.body))
      yield * extractVerifiedContent(cidPath, itr)
    } catch (err) {
      log.error = err.message
      controller.abort()

      throw err
    } finally {
      this._finalizeLog(log)
    }
  }

  /**
   *
   * @param {string} cidPath
   * @param {object} [opts={}]
   * @param {('car'|'raw')} [opts.format]
   * @param {boolean} [opts.raceNodes]
   * @param {number} [opts.connectTimeout=5000]
   * @param {number} [opts.downloadTimeout=0]
   * @returns {Promise<Uint8Array>}
   */
  async fetchContentBuffer (cidPath, opts = {}) {
    return await asyncIteratorToBuffer(this.fetchContent(cidPath, opts))
  }

  /**
   *
   * @param {string} cidPath
   * @param {object} [opts={}]
   * @param {string} [opts.url]
   * @returns {URL}
   */
  createRequestURL (cidPath, opts) {
    let origin = opts.url ?? this.opts.cdnURL
    origin = addHttpPrefix(origin)
    const url = new URL(`${origin}/ipfs/${cidPath}`)

    url.searchParams.set('format', opts.format)
    if (opts.format === 'car') {
      url.searchParams.set('dag-scope', 'entity')
    }

    if (isBrowserContext) {
      url.searchParams.set('jwt', opts.jwt)
    }

    return url
  }

  /**
   *
   * @param {object} log
   */
  _finalizeLog (log) {
    log.requestDurationSec = (new Date() - log.startTime) / 1000
    this.reportLogs(log)
  }

  /**
   *
   * @param {object} log
   */
  reportLogs (log) {
    this.logs.push(log)
    if (!this.reportingLogs) return
    this.reportLogsTimeout && clearTimeout(this.reportLogsTimeout)
    this.reportLogsTimeout = setTimeout(this._reportLogs.bind(this), 3_000)
  }

  async _reportLogs () {
    if (!this.logs.length) {
      return
    }

    const bandwidthLogs = this.hasPerformanceAPI
      ? this._matchLogsWithPerformanceMetrics(this.logs)
      : this.logs

    await fetch(
      this.opts.logURL,
      {
        method: 'POST',
        body: JSON.stringify({ bandwidthLogs, logSender: this.opts.logSender })
      }
    )

    this.logs = []
    this._clearPerformanceBuffer()
  }

  /**
   *
   * @param {Array<object>} logs
   */
  _matchLogsWithPerformanceMetrics (logs) {
    return logs
      .map(log => ({ ...log, ...this._getPerformanceMetricsForLog(log) }))
      .filter(log => !log.isFromBrowserCache)
      .map(log => {
        const { isFromBrowserCache: _, ...cleanLog } = log
        return cleanLog
      })
  }

  /**
   *
   * @param {object} log
   * @returns {object}
   */
  _getPerformanceMetricsForLog (log) {
    const metrics = {}

    // URL is the best differentiator available, though there can be multiple entries per URL.
    // It's a good enough heuristic.
    const entry = performance
      .getEntriesByType('resource')
      .find((r) => r.name === log.url.href)

    if (entry) {
      const dnsStart = entry.domainLookupStart
      const dnsEnd = entry.domainLookupEnd
      const hasDnsMetrics = dnsEnd > 0 && dnsStart > 0

      if (hasDnsMetrics) {
        metrics.dnsTimeMs = Math.round(dnsEnd - dnsStart)
        metrics.ttfbAfterDnsMs = Math.round(
          entry.responseStart - entry.requestStart
        )
      }

      if (entry.nextHopProtocol) {
        metrics.httpProtocol = entry.nextHopProtocol
      }

      metrics.isFromBrowserCache = (
        entry.deliveryType === 'cache' ||
        (log.httpStatusCode && entry.transferSize === 0)
      )
    }

    return metrics
  }

  _monitorPerformanceBuffer () {
    // Using static method prevents multiple unnecessary listeners.
    performance.addEventListener('resourcetimingbufferfull', Saturn._setResourceBufferSize)
  }

  static _setResourceBufferSize () {
    const increment = 250
    const maxSize = 1000
    const size = performance.getEntriesByType('resource').length
    const newSize = Math.min(size + increment, maxSize)

    performance.setResourceTimingBufferSize(newSize)
  }

  _setNodesHashRing (nodes) {
    const servers = nodes.slice(0, this.opts.hashRingSize).reduce((accumulator, node) => {
      accumulator[node.url] = { weight: node.weight }
      return accumulator
    }, {})

    const hashring = new HashRing(servers, 'md5', { 'max cache size': Saturn.hashRingCacheSize })
    this.hashring = hashring
    return hashring
  }

  _clearPerformanceBuffer () {
    if (this.hasPerformanceAPI) {
      performance.clearResourceTimings()
    }
  }

  /**
   * Sorts nodes based on normalized distance and weights. Distance is prioritized for sorting.
   *
   * @param {Node[]} nodes
   * @returns {Node[]}
   */
  _sortNodes (nodes) {
    // Determine the maximum distance for normalization
    const maxDistance = Math.max(...nodes.map(node => node.distance))

    // These weights determine how important each factor is in determining
    const distanceImportanceFactor = 0.8
    const weightImportanceFactor = 1 - distanceImportanceFactor

    return nodes.slice().sort((a, b) => {
      const normalizedDistanceA = a.distance / maxDistance
      const normalizedDistanceB = b.distance / maxDistance
      const normalizedWeightA = a.weight / MAX_NODE_WEIGHT
      const normalizedWeightB = b.weight / MAX_NODE_WEIGHT

      const metricA =
        distanceImportanceFactor * normalizedDistanceA - weightImportanceFactor * normalizedWeightA
      const metricB =
        distanceImportanceFactor * normalizedDistanceB - weightImportanceFactor * normalizedWeightB

      return metricA - metricB
    })
  }

  async _loadNodes (opts) {
    let origin = opts.orchURL

    let cacheNodesListPromise
    if (this.storage) {
      cacheNodesListPromise = this.storage.get(Saturn.nodesListKey)
    }

    origin = addHttpPrefix(origin)

    const url = new URL(origin)
    const controller = new AbortController()
    const options = Object.assign({}, { method: 'GET' }, this.opts)

    const connectTimeout = setTimeout(() => {
      controller.abort()
    }, options.connectTimeout)

    const orchResponse = await fetch(parseUrl(url), { signal: controller.signal, ...options })
    const orchNodesListPromise = orchResponse.json()
    clearTimeout(connectTimeout)

    // This promise races fetching nodes list from the orchestrator and
    // and the provided storage object (localStorage, sessionStorage, etc.)
    // to insure we have a fallback set as quick as possible
    let nodes
    if (cacheNodesListPromise) {
      nodes = await Promise.any([orchNodesListPromise, cacheNodesListPromise])
    } else {
      nodes = await orchNodesListPromise
    }

    // if storage returns first, update based on cached storage.
    if (nodes === await cacheNodesListPromise) {
      this.nodes = nodes
      nodes && this._setNodesHashRing(nodes)
    }
    // we always want to update from the orchestrator regardless.
    nodes = await orchNodesListPromise
    nodes = this._sortNodes(nodes)
    this.nodes = nodes
<<<<<<< HEAD
    this.storage?.set(Saturn.nodesListKey, nodes)
    this._setNodesHashRing(nodes)
=======
    this.storage.set(Saturn.nodesListKey, nodes)
>>>>>>> e571d94e
  }
}<|MERGE_RESOLUTION|>--- conflicted
+++ resolved
@@ -9,11 +9,8 @@
 import { getJWT } from './utils/jwt.js'
 import { parseUrl, addHttpPrefix } from './utils/url.js'
 import { isBrowserContext } from './utils/runtime.js'
-<<<<<<< HEAD
 import HashRing from 'hashring'
-=======
 import { isErrorUnavoidable } from './utils/errors.js'
->>>>>>> e571d94e
 
 const MAX_NODE_WEIGHT = 100
 /**
@@ -34,11 +31,8 @@
    * @param {number} [opts.downloadTimeout=0]
    * @param {string} [opts.orchURL]
    * @param {number} [opts.fallbackLimit]
-<<<<<<< HEAD
    * @param {number} [opts.hashRingSize]
-=======
    * @param {boolean} [opts.experimental]
->>>>>>> e571d94e
    * @param {import('./storage/index.js').Storage} [opts.storage]
    */
   constructor (opts = {}) {
@@ -317,16 +311,9 @@
         return
       }
       if (opts.raceNodes) {
-<<<<<<< HEAD
-        const origins = nodes.slice(i, i + Saturn.defaultRaceCount)
-        opts.origins = origins
-      } else {
-        opts.url = nodes[i]
-=======
         opts.nodes = nodes.slice(i, i + Saturn.defaultRaceCount)
       } else {
         opts.node = nodes[i]
->>>>>>> e571d94e
       }
 
       try {
@@ -620,11 +607,7 @@
     nodes = await orchNodesListPromise
     nodes = this._sortNodes(nodes)
     this.nodes = nodes
-<<<<<<< HEAD
-    this.storage?.set(Saturn.nodesListKey, nodes)
+    this.storage.set(Saturn.nodesListKey, nodes)
     this._setNodesHashRing(nodes)
-=======
-    this.storage.set(Saturn.nodesListKey, nodes)
->>>>>>> e571d94e
   }
 }
--- conflicted
+++ resolved
@@ -11,11 +11,7 @@
 describe('Saturn client', () => {
   describe('constructor', () => {
     it('should work w/o custom client ID', () => {
-<<<<<<< HEAD
-      new Saturn() // eslint-disable-line
-=======
       new Saturn({ clientKey })
->>>>>>> 21fab079
     })
 
     it('should work with custom client ID', () => {
